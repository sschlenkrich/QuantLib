--- conflicted
+++ resolved
@@ -1110,30 +1110,23 @@
     ConstantParameter sigma(4.40, PositiveConstraint());
     ConstantParameter rho  (-0.8, BoundaryConstraint(-1.0, 1.0));
 
-    boost::shared_ptr<PiecewiseTimeDependentHestonModel> model(
-		boost::make_shared<PiecewiseTimeDependentHestonModel>(riskFreeTS, dividendTS,
+    boost::shared_ptr<PiecewiseTimeDependentHestonModel> model =
+		boost::make_shared<PiecewiseTimeDependentHestonModel>(
+                                              riskFreeTS, dividendTS,
                                               s0, v0, theta, kappa, 
-                                              sigma, rho, TimeGrid(20.0, 2)));
+                                              sigma, rho, TimeGrid(20.0, 2));
     
     VanillaOption option(payoff, exercise);
-<<<<<<< HEAD
-=======
-    option.setPricingEngine(boost::make_shared<AnalyticPTDHestonEngine>(model));
->>>>>>> e366b68b
 
     boost::shared_ptr<HestonProcess> hestonProcess(
-		boost::make_shared<HestonProcess>(riskFreeTS, dividendTS, s0, v0,
+		boost::make_shared<HestonProcess>(
+                          riskFreeTS, dividendTS, s0, v0,
                           kappa(0.0), theta(0.0), sigma(0.0), rho(0.0)));
-<<<<<<< HEAD
-    boost::shared_ptr<HestonModel> hestonModel(new HestonModel(hestonProcess));
-    option.setPricingEngine(boost::shared_ptr<PricingEngine>(
-         new AnalyticHestonEngine(hestonModel)));
-
-=======
-    boost::shared_ptr<HestonModel> hestonModel(boost::make_shared<HestonModel>(hestonProcess));
-    option.setPricingEngine(boost::make_shared<AnalyticHestonEngine>(hestonModel));
+    boost::shared_ptr<HestonModel> hestonModel =
+        boost::make_shared<HestonModel>(hestonProcess);
+    option.setPricingEngine(
+        boost::make_shared<AnalyticHestonEngine>(hestonModel));
     
->>>>>>> e366b68b
     const Real expected = option.NPV();
 
     option.setPricingEngine(boost::shared_ptr<PricingEngine>(
@@ -1195,10 +1188,11 @@
         kappa.setParam(i, 10.0);
     }
 
-    boost::shared_ptr<PiecewiseTimeDependentHestonModel> model(
-		boost::make_shared<PiecewiseTimeDependentHestonModel>(riskFreeTS, dividendTS,
+    boost::shared_ptr<PiecewiseTimeDependentHestonModel> model =
+		boost::make_shared<PiecewiseTimeDependentHestonModel>(
+                                              riskFreeTS, dividendTS,
                                               s0, v0, theta, kappa, 
-                                              sigma, rho, modelGrid));
+                                              sigma, rho, modelGrid);
 
     const boost::shared_ptr<PricingEngine> engines[] = {
         boost::make_shared<AnalyticPTDHestonEngine>(model),
@@ -1212,15 +1206,8 @@
             AnalyticPTDHestonEngine::Integration::discreteTrapezoid(72))
     };
     
-<<<<<<< HEAD
     for (Size j=0; j < LENGTH(engines); ++j) {
         const boost::shared_ptr<PricingEngine> engine = engines[j];
-=======
-    boost::shared_ptr<PricingEngine> engine(
-		boost::make_shared<AnalyticPTDHestonEngine>(model));
-    for (Size i = 0; i < options.size(); ++i)
-        options[i]->setPricingEngine(engine);
->>>>>>> e366b68b
 
         for (Size i=0; i < options.size(); ++i)
             options[i]->setPricingEngine(engine);
