--- conflicted
+++ resolved
@@ -205,26 +205,6 @@
     };
 
     std::vector<Benchmark> bm = {
-<<<<<<< HEAD
-        Benchmark("AmericanOption::FdAmericanGreeks", &AmericanOptionTest::testFdAmericanGreeks, 518.31),
-        Benchmark("AsianOption::MCArithmeticAveragePrice", &AsianOptionTest::testMCDiscreteArithmeticAveragePrice, 5186.13),
-        Benchmark("BarrierOption::BabsiriValues", &BarrierOptionTest::testBabsiriValues, 880.8),
-        Benchmark("BasketOption::EuroTwoValues", &BasketOptionTest::testEuroTwoValues, 340.04),
-        Benchmark("BasketOption::TavellaValues", &BasketOptionTest::testTavellaValues, 933.80),
-        Benchmark("BasketOption::OddSamples", &BasketOptionTest::testOddSamples, 642.46),
-        Benchmark("BatesModel::DAXCalibration", &BatesModelTest::testDAXCalibration, 1993.35),
-        Benchmark("ConvertibleBondTest::testBond", &ConvertibleBondTest::testBond, 159.85),
-        Benchmark("DigitalOption::MCCashAtHit", &DigitalOptionTest::testMCCashAtHit, 995.87),
-        Benchmark("DividendOption::FdEuropeanGreeks", &DividendOptionTest::testFdEuropeanGreeks, 949.52),
-        Benchmark("DividendOption::FdAmericanGreeks", &DividendOptionTest::testFdAmericanGreeks, 1113.74),
-        Benchmark("EuropeanOption::FdMcEngines", &EuropeanOptionTest::testMcEngines, 1988.63),
-        Benchmark("EuropeanOption::ImpliedVol", &EuropeanOptionTest::testImpliedVol, 131.51),
-        Benchmark("EuropeanOption::FdEngines", &EuropeanOptionTest::testFdEngines, 148.43),
-        Benchmark("FdHestonTest::testFdmHestonAmerican", &FdHestonTest::testFdmHestonAmerican, 234.21),
-        Benchmark("HestonModel::DAXCalibration", &HestonModelTest::testDAXCalibration, 555.19),
-        Benchmark("InterpolationTest::testSabrInterpolation", &InterpolationTest::testSabrInterpolation, 295.63),
-        Benchmark("JumpDiffusion::Greeks", &JumpDiffusionTest::testGreeks, 433.77),
-=======
         Benchmark("AmericanOption::FdAmericanGreeks", [] { QuantLibTest::AmericanOptionTest::testFdAmericanGreeks().test_method(); }, 518.31),
         Benchmark("AsianOption::MCArithmeticAveragePrice", [] { QuantLibTest::AsianOptionTest::testMCDiscreteArithmeticAveragePrice().test_method(); }, 5186.13),
         Benchmark("BarrierOption::BabsiriValues", [] { QuantLibTest::BarrierOptionTest::testBabsiriValues().test_method(); }, 880.8),
@@ -241,9 +221,8 @@
         Benchmark("EuropeanOption::FdEngines", [] { QuantLibTest::EuropeanOptionTest::testFdEngines().test_method(); }, 148.43),
         Benchmark("FdHestonTest::testFdmHestonAmerican", [] { QuantLibTest::FdHestonTest::testFdmHestonAmerican().test_method(); }, 234.21),
         Benchmark("HestonModel::DAXCalibration", [] { QuantLibTest::HestonModelTest::testDAXCalibration().test_method(); }, 555.19),
-        Benchmark("InterpolationTest::testSabrInterpolation", [] { QuantLibTest::InterpolationTest::testSabrInterpolation().test_method(); }, 2266.06),
+        Benchmark("InterpolationTest::testSabrInterpolation", [] { QuantLibTest::InterpolationTest::testSabrInterpolation().test_method(); }, 295.63),
         Benchmark("JumpDiffusion::Greeks", [] { QuantLibTest::JumpDiffusionTest::testGreeks().test_method(); }, 433.77),
->>>>>>> 9ea78221
         Benchmark("MarketModelCmsTest::testCmSwapsSwaptions", &MarketModelCmsTest::testMultiStepCmSwapsAndSwaptions, 11497.73),
         Benchmark("MarketModelSmmTest::testMultiSmmSwaptions", &MarketModelSmmTest::testMultiStepCoterminalSwapsAndSwaptions, 11244.95),
         Benchmark("QuantoOption::ForwardGreeks", &QuantoOptionTest::testForwardGreeks, 90.98),
@@ -254,12 +233,8 @@
 
     class TimedBenchmark {
       public:
-<<<<<<< HEAD
-        typedef void (*fct_ptr)();
-        explicit TimedBenchmark(fct_ptr f, const std::string name) : f_(f), name_(name) {}
-=======
-        explicit TimedBenchmark(std::function<void(void)> f) : f_(std::move(f)) {}
->>>>>>> 9ea78221
+        TimedBenchmark(std::function<void(void)> f, const std::string name)
+        : f_(std::move(f)), name_(std::move(name)) {}
 
         void startMeasurement() const {
             //QL_REQUIRE(PAPI_hl_region_begin(name_.c_str()) == PAPI_OK,
@@ -282,12 +257,8 @@
                  stopTime - startTime).count() * 1e-6;
         }
       private:
-<<<<<<< HEAD
-        fct_ptr f_;
+        std::function<void(void)> f_;
         const std::string name_;
-=======
-        std::function<void(void)> f_;
->>>>>>> 9ea78221
     };
 
     void printResults(
