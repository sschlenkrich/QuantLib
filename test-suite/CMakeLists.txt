--- conflicted
+++ resolved
@@ -126,11 +126,8 @@
     period.cpp
     piecewiseyieldcurve.cpp
     piecewisezerospreadedtermstructure.cpp
-<<<<<<< HEAD
+    preconditions.cpp
     prices.cpp
-=======
-    preconditions.cpp
->>>>>>> 3d6cec9f
     quantlibglobalfixture.cpp
     quantlibtestsuite.cpp
     quantooption.cpp
@@ -180,16 +177,8 @@
 set(QL_TEST_HEADERS
     marketmodel.hpp
     paralleltestrunner.hpp
-<<<<<<< HEAD
-    partialtimebarrieroption.hpp
-    pathgenerator.hpp
-    period.hpp
-    piecewiseyieldcurve.hpp
-    piecewisezerospreadedtermstructure.hpp
+    preconditions.hpp
     prices.hpp
-=======
-    preconditions.hpp
->>>>>>> 3d6cec9f
     quantlibglobalfixture.hpp
     swaptionvolstructuresutilities.hpp
     toplevelfixture.hpp
@@ -198,7 +187,7 @@
 
 set(QL_BENCHMARK_SOURCES
     quantlibbenchmark.cpp
-    
+
     americanoption.cpp
     asianoptions.cpp
     barrieroption.cpp
