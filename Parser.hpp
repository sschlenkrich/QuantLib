--- conflicted
+++ resolved
@@ -880,19 +880,11 @@
   {
       switch (other.type_get ())
     {
-<<<<<<< HEAD
-      case 30: // assignment
-      case 31: // exp
-      case 32: // function
-      case 33: // funcname
-        value.copy< ext::shared_ptr<Expression> > (other.value);
-=======
       case 33: // assignment
       case 34: // exp
       case 35: // function
       case 36: // funcname
-        value.copy< boost::shared_ptr<Expression> > (other.value);
->>>>>>> 6602aca4
+        value.copy< ext::shared_ptr<Expression> > (other.value);
         break;
 
       case 19: // "identifier"
@@ -926,19 +918,11 @@
     (void) v;
       switch (this->type_get ())
     {
-<<<<<<< HEAD
-      case 30: // assignment
-      case 31: // exp
-      case 32: // function
-      case 33: // funcname
-        value.copy< ext::shared_ptr<Expression> > (v);
-=======
       case 33: // assignment
       case 34: // exp
       case 35: // function
       case 36: // funcname
-        value.copy< boost::shared_ptr<Expression> > (v);
->>>>>>> 6602aca4
+        value.copy< ext::shared_ptr<Expression> > (v);
         break;
 
       case 19: // "identifier"
@@ -1010,19 +994,11 @@
     // Type destructor.
     switch (yytype)
     {
-<<<<<<< HEAD
-      case 30: // assignment
-      case 31: // exp
-      case 32: // function
-      case 33: // funcname
-        value.template destroy< ext::shared_ptr<Expression> > ();
-=======
       case 33: // assignment
       case 34: // exp
       case 35: // function
       case 36: // funcname
-        value.template destroy< boost::shared_ptr<Expression> > ();
->>>>>>> 6602aca4
+        value.template destroy< ext::shared_ptr<Expression> > ();
         break;
 
       case 19: // "identifier"
@@ -1062,19 +1038,11 @@
     super_type::move(s);
       switch (this->type_get ())
     {
-<<<<<<< HEAD
-      case 30: // assignment
-      case 31: // exp
-      case 32: // function
-      case 33: // funcname
-        value.move< ext::shared_ptr<Expression> > (s.value);
-=======
       case 33: // assignment
       case 34: // exp
       case 35: // function
       case 36: // funcname
-        value.move< boost::shared_ptr<Expression> > (s.value);
->>>>>>> 6602aca4
+        value.move< ext::shared_ptr<Expression> > (s.value);
         break;
 
       case 19: // "identifier"
