--- conflicted
+++ resolved
@@ -47,21 +47,12 @@
                             const Handle<Quote>& vol,
                             const DayCounter& dc = Actual365Fixed(),
                             Real displacement = 0.0);
-<<<<<<< HEAD
-        BlackCapFloorEngine(const Handle< YieldTermStructure > &discountCurve,
-                            const Handle< OptionletVolatilityStructure > &vol,
-                            Real displacement = Null< Real >());
-        virtual void calculate() const;
-        Handle<YieldTermStructure> termStructure() const { return discountCurve_; }
-        Handle<OptionletVolatilityStructure> volatility() const { return vol_; }
-=======
         BlackCapFloorEngine(Handle<YieldTermStructure> discountCurve,
                             Handle<OptionletVolatilityStructure> vol,
                             Real displacement = Null<Real>());
         void calculate() const override;
         Handle<YieldTermStructure> termStructure() { return discountCurve_; }
         Handle<OptionletVolatilityStructure> volatility() { return vol_; }
->>>>>>> 6f4126f2
         Real displacement() const { return displacement_; }
 
       private:
