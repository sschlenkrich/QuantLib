/* -*- mode: c++; tab-width: 4; indent-tabs-mode: nil; c-basic-offset: 4 -*- */

/*
 Copyright (C) 2001, 2002, 2003 Sadruddin Rejeb
 Copyright (C) 2003, 2004, 2005, 2006, 2008 Ferdinando Ametrano
 Copyright (C) 2006 Mark Joshi
 Copyright (C) 2006 StatPro Italia srl
 Copyright (C) 2007 Cristina Duminuco
 Copyright (C) 2007 Chiara Fornarola
 Copyright (C) 2013 Gary Kennedy
 Copyright (C) 2015 Peter Caspers
 Copyright (C) 2017 Klaus Spanderen
 Copyright (C) 2019 Wojciech Ślusarski

 This file is part of QuantLib, a free-software/open-source library
 for financial quantitative analysts and developers - http://quantlib.org/

 QuantLib is free software: you can redistribute it and/or modify it
 under the terms of the QuantLib license.  You should have received a
 copy of the license along with this program; if not, please email
 <quantlib-dev@lists.sf.net>. The license is also available online at
 <http://quantlib.org/license.shtml>.

 This program is distributed in the hope that it will be useful, but WITHOUT
 ANY WARRANTY; without even the implied warranty of MERCHANTABILITY or FITNESS
 FOR A PARTICULAR PURPOSE.  See the license for more details.
*/

/*! \file blackformula.hpp
    \brief Black formula
*/

#ifndef quantlib_blackformula_hpp
#define quantlib_blackformula_hpp

#include <ql/option.hpp>
#include <ql/instruments/payoffs.hpp>

namespace QuantLib {

    /*! Black 1976 formula
        \warning instead of volatility it uses standard deviation,
                 i.e. volatility*sqrt(timeToMaturity)
    */
    Real blackFormula(Option::Type optionType,
                      Real strike,
                      Real forward,
                      Real stdDev,
                      Real discount = 1.0,
                      Real displacement = 0.0);

    /*! Black 1976 formula
        \warning instead of volatility it uses standard deviation,
                 i.e. volatility*sqrt(timeToMaturity)
    */
    Real blackFormula(const ext::shared_ptr<PlainVanillaPayoff>& payoff,
                      Real forward,
                      Real stdDev,
                      Real discount = 1.0,
                      Real displacement = 0.0);


    /*! Approximated Black 1976 implied standard deviation,
        i.e. volatility*sqrt(timeToMaturity).

        It is calculated using Brenner and Subrahmanyan (1988) and Feinstein
        (1988) approximation for at-the-money forward option, with the
        extended moneyness approximation by Corrado and Miller (1996)
    */
    Real blackFormulaImpliedStdDevApproximation(Option::Type optionType,
                                                Real strike,
                                                Real forward,
                                                Real blackPrice,
                                                Real discount = 1.0,
                                                Real displacement = 0.0);

    /*! Approximated Black 1976 implied standard deviation,
        i.e. volatility*sqrt(timeToMaturity).

        It is calculated using Brenner and Subrahmanyan (1988) and Feinstein
        (1988) approximation for at-the-money forward option, with the
        extended moneyness approximation by Corrado and Miller (1996)
    */
    Real blackFormulaImpliedStdDevApproximation(
                        const ext::shared_ptr<PlainVanillaPayoff>& payoff,
                        Real forward,
                        Real blackPrice,
                        Real discount = 1.0,
                        Real displacement = 0.0);

    /*! Approximated Black 1976 implied standard deviation,
        i.e. volatility*sqrt(timeToMaturity).

        It is calculated following "An improved approach to computing
        implied volatility", Chambers, Nawalkha, The Financial Review,
        2001, 89-100. The atm option price must be known to use this
        method.
    */
    Real blackFormulaImpliedStdDevChambers(Option::Type optionType,
                                           Real strike,
                                           Real forward,
                                           Real blackPrice,
                                           Real blackAtmPrice,
                                           Real discount = 1.0,
                                           Real displacement = 0.0);

    /*! Approximated Black 1976 implied standard deviation,
        i.e. volatility*sqrt(timeToMaturity).

        It is calculated following "An improved approach to computing
        implied volatility", Chambers, Nawalkha, The Financial Review,
        2001, 89-100. The atm option price must be known to use this
        method.
    */
    Real blackFormulaImpliedStdDevChambers(
        const ext::shared_ptr<PlainVanillaPayoff> &payoff,
        Real forward,
        Real blackPrice,
        Real blackAtmPrice,
        Real discount = 1.0,
        Real displacement = 0.0);

    /*! Approximated Black 1976 implied standard deviation,
        i.e. volatility*sqrt(timeToMaturity).

        It is calculated using

        "An Explicit Implicit Volatility Formula"
        R. Radoicic, D. Stefanica,
        https://papers.ssrn.com/sol3/papers.cfm?abstract_id=2908494

        "Tighter Bounds for Implied Volatility",
        J. Gatheral, I. Matic, R. Radoicic, D. Stefanica
        https://papers.ssrn.com/sol3/papers.cfm?abstract_id=2922742
    */
    Real blackFormulaImpliedStdDevApproximationRS(
        Option::Type optionType,
        Real strike,
        Real forward,
        Real blackPrice,
        Real discount = 1.0,
        Real displacement = 0.0);

    Real blackFormulaImpliedStdDevApproximationRS(
        const ext::shared_ptr<PlainVanillaPayoff> &payoff,
        Real forward,
        Real blackPrice,
        Real discount = 1.0,
        Real displacement = 0.0);


    /*! Black 1976 implied standard deviation,
        i.e. volatility*sqrt(timeToMaturity)
    */
    Real blackFormulaImpliedStdDev(Option::Type optionType,
                                   Real strike,
                                   Real forward,
                                   Real blackPrice,
                                   Real discount = 1.0,
                                   Real displacement = 0.0,
                                   Real guess = Null<Real>(),
                                   Real accuracy = 1.0e-6,
                                   Natural maxIterations = 100);

    /*! Black 1976 implied standard deviation,
        i.e. volatility*sqrt(timeToMaturity)
    */
    Real blackFormulaImpliedStdDev(
                        const ext::shared_ptr<PlainVanillaPayoff>& payoff,
                        Real forward,
                        Real blackPrice,
                        Real discount = 1.0,
                        Real displacement = 0.0,
                        Real guess = Null<Real>(),
                        Real accuracy = 1.0e-6,
                        Natural maxIterations = 100);

    /*! Black 1976 implied standard deviation,
         i.e. volatility*sqrt(timeToMaturity)

        "An Adaptive Successive Over-relaxation Method for Computing the
        Black-Scholes Implied Volatility"
        M. Li, http://mpra.ub.uni-muenchen.de/6867/


        Starting point of the iteration is calculated based on

        "An Explicit Implicit Volatility Formula"
        R. Radoicic, D. Stefanica,
        https://papers.ssrn.com/sol3/papers.cfm?abstract_id=2908494
    */
    Real blackFormulaImpliedStdDevLiRS(
        Option::Type optionType,
        Real strike,
        Real forward,
        Real blackPrice,
        Real discount = 1.0,
        Real displacement = 0.0,
        Real guess = Null<Real>(),
        Real omega = 1.0,
        Real accuracy = 1.0e-6,
        Natural maxIterations = 100);

    Real blackFormulaImpliedStdDevLiRS(
        const ext::shared_ptr<PlainVanillaPayoff>& payoff,
        Real forward,
        Real blackPrice,
        Real discount = 1.0,
        Real displacement = 0.0,
        Real guess = Null<Real>(),
        Real omega = 1.0,
        Real accuracy = 1.0e-6,
        Natural maxIterations = 100);

    /*! Black 1976 probability of being in the money (in the bond martingale
        measure), i.e. N(d2).
        It is a risk-neutral probability, not the real world one.
        \warning instead of volatility it uses standard deviation,
                 i.e. volatility*sqrt(timeToMaturity)
    */
    Real blackFormulaCashItmProbability(Option::Type optionType,
                                        Real strike,
                                        Real forward,
                                        Real stdDev,
                                        Real displacement = 0.0);

    /*! Black 1976 probability of being in the money (in the bond martingale
        measure), i.e. N(d2).
        It is a risk-neutral probability, not the real world one.
        \warning instead of volatility it uses standard deviation,
                 i.e. volatility*sqrt(timeToMaturity)
    */
    Real blackFormulaCashItmProbability(
                        const ext::shared_ptr<PlainVanillaPayoff>& payoff,
                        Real forward,
                        Real stdDev,
                        Real displacement = 0.0);

    /*! Black 1976 probability of being in the money in the asset martingale
        measure, i.e. N(d1).
        It is a risk-neutral probability, not the real world one.
    */
    Real blackFormulaAssetItmProbability(
                        Option::Type optionType,
                        Real strike,
                        Real forward,
                        Real stdDev,
                        Real displacement = 0.0);

    /*! Black 1976 probability of being in the money in the asset martingale
        measure, i.e. N(d1).
        It is a risk-neutral probability, not the real world one.
    */
    Real blackFormulaAssetItmProbability(
                        const ext::shared_ptr<PlainVanillaPayoff>& payoff,
                        Real forward,
                        Real stdDev,
                        Real displacement = 0.0);
    
    /*! Black 1976 formula for standard deviation derivative
        \warning instead of volatility it uses standard deviation, i.e.
                 volatility*sqrt(timeToMaturity), and it returns the
                 derivative with respect to the standard deviation.
                 If T is the time to maturity Black vega would be
                 blackStdDevDerivative(strike, forward, stdDev)*sqrt(T)
    */
    Real blackFormulaStdDevDerivative(Real strike,
                                      Real forward,
                                      Real stdDev,
                                      Real discount = 1.0,
                                      Real displacement = 0.0);

     /*! Black 1976 formula for  derivative with respect to implied vol, this
         is basically the vega, but if you want 1% change multiply by 1%
    */
    Real blackFormulaVolDerivative(Real strike,
                                   Real forward,
                                   Real stdDev,
                                   Real expiry,
                                   Real discount = 1.0,
                                   Real displacement = 0.0);


    /*! Black 1976 formula for standard deviation derivative
        \warning instead of volatility it uses standard deviation, i.e.
                 volatility*sqrt(timeToMaturity), and it returns the
                 derivative with respect to the standard deviation.
                 If T is the time to maturity Black vega would be
                 blackStdDevDerivative(strike, forward, stdDev)*sqrt(T)
    */
    Real blackFormulaStdDevDerivative(
                        const ext::shared_ptr<PlainVanillaPayoff>& payoff,
                        Real forward,
                        Real stdDev,
                        Real discount = 1.0,
                        Real displacement = 0.0);

    /*! Black 1976 formula for second derivative by standard deviation
        \warning instead of volatility it uses standard deviation, i.e.
                 volatility*sqrt(timeToMaturity), and it returns the
                 derivative with respect to the standard deviation.
    */
    Real blackFormulaStdDevSecondDerivative(Rate strike,
                                            Rate forward,
                                            Real stdDev,
                                            Real discount,
                                            Real displacement);

    /*! Black 1976 formula for second derivative by standard deviation
        \warning instead of volatility it uses standard deviation, i.e.
                 volatility*sqrt(timeToMaturity), and it returns the
                 derivative with respect to the standard deviation.
    */
    Real blackFormulaStdDevSecondDerivative(
                        const ext::shared_ptr<PlainVanillaPayoff>& payoff,
                        Real forward,
                        Real stdDev,
                        Real discount = 1.0,
                        Real displacement = 0.0);

    /*! Black style formula when forward is normal rather than
        log-normal. This is essentially the model of Bachelier.

        \warning Bachelier model needs absolute volatility, not
                 percentage volatility. Standard deviation is
                 absoluteVolatility*sqrt(timeToMaturity)
    */
    Real bachelierBlackFormula(Option::Type optionType,
                               Real strike,
                               Real forward,
                               Real stdDev,
                               Real discount = 1.0);

    /*! Black style formula when forward is normal rather than
        log-normal. This is essentially the model of Bachelier.

        \warning Bachelier model needs absolute volatility, not
                 percentage volatility. Standard deviation is
                 absoluteVolatility*sqrt(timeToMaturity)
    */
    Real bachelierBlackFormula(
                        const ext::shared_ptr<PlainVanillaPayoff>& payoff,
                        Real forward,
                        Real stdDev,
                        Real discount = 1.0);
    /*! Approximated Bachelier implied volatility

        It is calculated using  the analytic implied volatility approximation
        of J. Choi, K Kim and M. Kwak (2009), “Numerical Approximation of the
        Implied Volatility Under Arithmetic Brownian Motion”,
        Applied Math. Finance, 16(3), pp. 261-268.
    */
    Real bachelierBlackFormulaImpliedVol(Option::Type optionType,
                                   Real strike,
                                   Real forward,
                                   Real tte,
                                   Real bachelierPrice,
                                   Real discount = 1.0);

    /*! Bachelier formula for standard deviation derivative
        \warning instead of volatility it uses standard deviation, i.e.
                 volatility*sqrt(timeToMaturity), and it returns the
                 derivative with respect to the standard deviation.
                 If T is the time to maturity Black vega would be
                 blackStdDevDerivative(strike, forward, stdDev)*sqrt(T)
    */

    Real bachelierBlackFormulaStdDevDerivative(Real strike,
                                                Real forward,
                                                Real stdDev,
                                                Real discount = 1.0);

    Real bachelierBlackFormulaStdDevDerivative(const ext::shared_ptr<PlainVanillaPayoff>& payoff,
                                                Real forward,
                                                Real stdDev,
                                                Real discount = 1.0);

<<<<<<< HEAD
    Real bachelierBlackFormulaDelta(Option::Type optionType,
		                            Real         strike,
                                    Real         forward,
                                    Real         stdDev,
                                    Real         discount = 1.0);

    Real bachelierBlackFormulaGamma(Option::Type optionType,
		                            Real         strike,
                                    Real         forward,
                                    Real         stdDev,
                                    Real         discount = 1.0);

=======
    /*! Bachelier formula for probability of being in the money in the asset martingale
        measure, i.e. N(d).
        It is a risk-neutral probability, not the real world one.
    */
    Real bachelierBlackFormulaAssetItmProbability(
                        Option::Type optionType,
                        Real strike,
                        Real forward,
                        Real stdDev);

    /*! Bachelier formula for of being in the money in the asset martingale
        measure, i.e. N(d).
        It is a risk-neutral probability, not the real world one.
    */
    Real bachelierBlackFormulaAssetItmProbability(
                        const ext::shared_ptr<PlainVanillaPayoff>& payoff,
                        Real forward,
                        Real stdDev);                                                
>>>>>>> d9157a8c

}

#endif<|MERGE_RESOLUTION|>--- conflicted
+++ resolved
@@ -375,7 +375,25 @@
                                                 Real stdDev,
                                                 Real discount = 1.0);
 
-<<<<<<< HEAD
+    /*! Bachelier formula for probability of being in the money in the asset martingale
+        measure, i.e. N(d).
+        It is a risk-neutral probability, not the real world one.
+    */
+    Real bachelierBlackFormulaAssetItmProbability(
+                        Option::Type optionType,
+                        Real strike,
+                        Real forward,
+                        Real stdDev);
+
+    /*! Bachelier formula for of being in the money in the asset martingale
+        measure, i.e. N(d).
+        It is a risk-neutral probability, not the real world one.
+    */
+    Real bachelierBlackFormulaAssetItmProbability(
+                        const ext::shared_ptr<PlainVanillaPayoff>& payoff,
+                        Real forward,
+                        Real stdDev);                                                
+
     Real bachelierBlackFormulaDelta(Option::Type optionType,
 		                            Real         strike,
                                     Real         forward,
@@ -388,26 +406,6 @@
                                     Real         stdDev,
                                     Real         discount = 1.0);
 
-=======
-    /*! Bachelier formula for probability of being in the money in the asset martingale
-        measure, i.e. N(d).
-        It is a risk-neutral probability, not the real world one.
-    */
-    Real bachelierBlackFormulaAssetItmProbability(
-                        Option::Type optionType,
-                        Real strike,
-                        Real forward,
-                        Real stdDev);
-
-    /*! Bachelier formula for of being in the money in the asset martingale
-        measure, i.e. N(d).
-        It is a risk-neutral probability, not the real world one.
-    */
-    Real bachelierBlackFormulaAssetItmProbability(
-                        const ext::shared_ptr<PlainVanillaPayoff>& payoff,
-                        Real forward,
-                        Real stdDev);                                                
->>>>>>> d9157a8c
 
 }
 
