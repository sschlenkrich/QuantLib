name: Misspell fixer
on:
  push:
    branches:
      - '**'
jobs:
  check:
    runs-on: ubuntu-latest
    steps:
    - uses: actions/checkout@v2
    - uses: sobolevn/misspell-fixer-action@master
<<<<<<< HEAD
    - uses: peter-evans/create-pull-request@v3.5.0
=======
    - uses: peter-evans/create-pull-request@v3
>>>>>>> 6f4126f2
      with:
        token: ${{ secrets.GITHUB_TOKEN }}
        branch: misspell-fixes-${{ github.ref }}
        delete-branch: true
        commit-message: 'Fixes by misspell-fixer'
        title: 'Typos fixed by misspell-fixer'
        author: github-actions[bot] <41898282+github-actions[bot]@users.noreply.github.com><|MERGE_RESOLUTION|>--- conflicted
+++ resolved
@@ -9,11 +9,7 @@
     steps:
     - uses: actions/checkout@v2
     - uses: sobolevn/misspell-fixer-action@master
-<<<<<<< HEAD
-    - uses: peter-evans/create-pull-request@v3.5.0
-=======
     - uses: peter-evans/create-pull-request@v3
->>>>>>> 6f4126f2
       with:
         token: ${{ secrets.GITHUB_TOKEN }}
         branch: misspell-fixes-${{ github.ref }}
